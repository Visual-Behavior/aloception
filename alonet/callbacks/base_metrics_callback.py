--- conflicted
+++ resolved
@@ -12,8 +12,7 @@
 # import wandb
 
 
-<<<<<<< HEAD
-class BaseMetricsCallback(pl.Callback):
+class InstancesBaseMetricsCallback(pl.Callback):
     """
     Parameters
     ----------
@@ -21,9 +20,6 @@
         A metric object of :doc:`alonet.metrics`
     """
 
-=======
-class InstancesBaseMetricsCallback(pl.Callback):
->>>>>>> 8398dac3
     def __init__(self, base_metric: metrics, *args, **kwargs):
         self.metrics = []
         self.base_metric = base_metric
