--- conflicted
+++ resolved
@@ -15,11 +15,7 @@
 class BackboneBase(DetrBackboneBase):
     """Base class to define behavior of backbone"""
 
-<<<<<<< HEAD
     def __init__(self, backbone: nn.Module, train_backbone: bool, return_interm_layers: bool, **kwargs):
-=======
-    def __init__(self, backbone: nn.Module, train_backbone: bool, return_interm_layers: bool):
->>>>>>> dd955ce5
         super().__init__(
             backbone,
             train_backbone,
@@ -61,11 +57,7 @@
         - list of position encoded feature maps
     """
 
-<<<<<<< HEAD
     def __init__(self, backbone, position_embedding, tracing: bool = None):
-=======
-    def __init__(self, backbone, position_embedding):
->>>>>>> dd955ce5
         super().__init__(backbone, position_embedding)
         self.strides = backbone.strides
         self.num_channels = backbone.num_channels
