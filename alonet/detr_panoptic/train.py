"""`Pytorch Lightning Module <https://pytorch-lightning.readthedocs.io/en/latest/common/lightning_module.html>`_ to
train models based on :mod:`~alonet.detr_panoptic.detr_panoptic` module
"""

from alonet.detr_panoptic.utils import get_mask_queries, get_base_model_frame
import alonet


class LitPanopticDetr(alonet.detr.LitDetr):
    """
    Parameters
    ----------
    args : Namespace, optional
        Attributes stored in specific Namespace, by default None
    weights : str, optional
        Weights name to load, by default None
    gradient_clip_val : float, optional
        pytorch_lightning.trainer.trainer parameter. 0 means don’t clip, by default 0.1
    accumulate_grad_batches : int, optional
        Accumulates grads every k batches or as set up in the dict, by default 4
    model_name : str, optional
        Name use to define the model, by default "detr-r50-panoptic"
    model : torch.nn, optional
        Custom model to train

    Notes
    -----
    Arguments entered by the user (kwargs) will replace those stored in args attribute
    """

    @staticmethod
    def add_argparse_args(parent_parser, parser=None):
        parser = parent_parser.add_argument_group("LitPanoptic") if parser is None else parser
        parser.add_argument(
            "--weights", type=str, default=None, help="One of (detr-r50-panoptic). Default: None",
        )
        parser.add_argument("--gradient_clip_val", type=float, default=0.1, help="Gradient clipping norm (default 0.1")
        parser.add_argument(
            "--accumulate_grad_batches", type=int, default=4, help="Number of gradient accumulation steps (default 4)"
        )
        parser.add_argument(
            "--model_name",
            type=str,
            default="detr-r50-panoptic",
            help="Model name to use. One of {'detr-r50-panoptic', 'deformable-detr-r50-panoptic'}"
            + " (default panoptic-detr)",
        )
        return parent_parser

    def training_step(self, frames, batch_idx):
        # Get correct set of labels and assert inputs content
        frames = get_base_model_frame(frames)
        self.assert_input(frames)
        get_filter_fn = lambda *args, **kwargs: get_mask_queries(
            *args, model=self.model.detr, matcher=self.matcher, **kwargs
        )
        m_outputs = self.model(frames, get_filter_fn=get_filter_fn)

        total_loss, losses = self.criterion(m_outputs, frames, compute_statistical_metrics=batch_idx < 100)

        outputs = {"loss": total_loss}
        outputs.update({"metrics": losses})
        outputs.update({"m_outputs": m_outputs})
        return outputs

    def validation_step(self, frames, batch_idx):
        # Get correct set of labels
        frames = get_base_model_frame(frames)
        return super().validation_step(frames, batch_idx)

    def build_model(self, num_classes=250, aux_loss=True, weights=None):
        """Build the default model

        Parameters
        ----------
        num_classes : int, optional
            Number of classes in embed layer, by default 250
        aux_loss : bool, optional
            Return auxiliar outputs in forward output, by default True
        weights : str, optional
            Path or id to load weights, by default None

        Returns
        -------
        :mod:`~alonet.detr_panoptic.detr_panoptic`
            Pytorch model

        Raises
        ------
        Exception
            Only :attr:`detr-r50-panoptic` and :attr:`deformable-detr-r50-panoptic` models are supported yet.
        """
        if self.model_name == "detr-r50-panoptic":
            detr_model = alonet.detr.DetrR50Finetune(num_classes=num_classes, aux_loss=aux_loss, background_class=250)
        elif self.model_name == "deformable-detr-r50-panoptic":
            detr_model = alonet.deformable_detr.DeformableDetrR50Refinement(
                num_classes=num_classes, aux_loss=aux_loss, activation_fn="softmax", background_class=250,
            )
        else:
            raise Exception(f"Unsupported base model {self.model_name}")
        return alonet.detr_panoptic.PanopticHead(detr_model, weights=weights or self.weights)

    def build_criterion(
        self,
        matcher=None,
        loss_dice_weight=2,
        loss_focal_weight=2,
        loss_ce_weight=1,
        loss_boxes_weight=5,
        loss_giou_weight=2,
        eos_coef=0.1,
        losses=["masks", "boxes", "labels"],
        aux_loss_stage=6,
    ):
<<<<<<< HEAD
        """Build the default criterion

        Parameters
        ----------
        matcher : torch.nn, optional
            One specfic matcher to use in criterion process, by default the output of :func:`build_matcher`
        loss_ce_weight : float, optional
            Weight of cross entropy loss in total loss, by default 1
        loss_boxes_weight : float, optional
            Weight of boxes loss in total loss, by default 5
        loss_giou_weight : float, optional
            Weight of GIoU loss in total loss, by default 2
        loss_dice_weight : float, optional
            Weight of DICE/F-1 loss in total loss, by default 2
        loss_focal_weight : float, optional
            Weight of sigmoid focal loss in total loss, by default 2
        eos_coef : float, optional
            Background/End of the Sequence (EOS) coefficient, by default 0.1
        losses : list, optional
            List of losses to take into account in total loss, by default ["labels", "boxes", "masks"].
            Possible values: ["labels", "boxes", "masks"] (use the latest in segmentation tasks)
        aux_loss_stage : int, optional
            Size of stages from :attr:`aux_outputs` key in forward ouputs, by default 6

        Returns
        -------
        :mod:`DetrCriterion <alonet.detr.criterion>`
            Criterion use to train the model
        """
        return alonet.detr.DetrCriterion(
=======
        """Build default criterion"""
        return alonet.detr_panoptic.PanopticCriterion(
>>>>>>> 6cf9a500
            matcher=matcher or self.matcher,
            loss_ce_weight=loss_ce_weight,
            loss_boxes_weight=loss_boxes_weight,
            loss_giou_weight=loss_giou_weight,
            loss_dice_weight=loss_dice_weight,
            loss_focal_weight=loss_focal_weight,
            eos_coef=eos_coef,
            aux_loss_stage=aux_loss_stage,
            losses=losses,
        )

    def callbacks(self, data_loader):
        obj_detection_callback = alonet.detr_panoptic.PanopticObjectDetectorCallback(
            val_frames=next(iter(data_loader.val_dataloader()))
        )
        metrics_callback = alonet.callbacks.MetricsCallback()
        ap_metrics_callback = alonet.detr_panoptic.PanopticApMetricsCallbacks()
        pq_metrics_callback = alonet.callbacks.PQMetricsCallback()
        return [obj_detection_callback, metrics_callback, ap_metrics_callback, pq_metrics_callback]

    def run_train(self, data_loader, args, project="panoptic-detr", expe_name=None, callbacks: list = None):
        expe_name = expe_name or self.model_name
        super().run_train(data_loader, args, project, expe_name, callbacks)<|MERGE_RESOLUTION|>--- conflicted
+++ resolved
@@ -4,6 +4,7 @@
 
 from alonet.detr_panoptic.utils import get_mask_queries, get_base_model_frame
 import alonet
+import torch
 
 
 class LitPanopticDetr(alonet.detr.LitDetr):
@@ -102,7 +103,7 @@
 
     def build_criterion(
         self,
-        matcher=None,
+        matcher: torch.nn = None,
         loss_dice_weight=2,
         loss_focal_weight=2,
         loss_ce_weight=1,
@@ -112,7 +113,6 @@
         losses=["masks", "boxes", "labels"],
         aux_loss_stage=6,
     ):
-<<<<<<< HEAD
         """Build the default criterion
 
         Parameters
@@ -142,11 +142,7 @@
         :mod:`DetrCriterion <alonet.detr.criterion>`
             Criterion use to train the model
         """
-        return alonet.detr.DetrCriterion(
-=======
-        """Build default criterion"""
         return alonet.detr_panoptic.PanopticCriterion(
->>>>>>> 6cf9a500
             matcher=matcher or self.matcher,
             loss_ce_weight=loss_ce_weight,
             loss_boxes_weight=loss_boxes_weight,
