--- conflicted
+++ resolved
@@ -25,8 +25,7 @@
 
 
 class CocoPanoptic2Detr(Data2Detr):
-<<<<<<< HEAD
-    def setup(self, stage: Optional[str] = None):
+    def setup(self, stage: Optional[str] = None, fix_classes_len: int = 250):
         """:attr:`train_dataset` and :attr:`val_dataset` datasets setup, follow the parameters used
         in class declaration. Also, set :attr:`label_names` attribute.
 
@@ -34,10 +33,9 @@
         ----------
         stage : str, optional
             Stage either `fit`, `validate`, `test` or `predict`, by default None
+        fix_classes_len : int, optional
+            Fix datasets to a specific number the number of classes, filling the rest with "N/A" value.
         """
-=======
-    def setup(self, stage: Optional[str] = None, fix_classes_len: int = 250):
->>>>>>> 8398dac3
         if stage == "fit" or stage is None:
             # Setup train/val loaders
             self.train_dataset = alodataset.CocoPanopticDataset(
