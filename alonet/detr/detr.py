# Inspired by the official DETR repository and adapted for aloception
"""
End-to-End Object Detection with Transformers (DETR) model.
"""
import torch
import torch.nn.functional as F
from torch import nn
from collections import namedtuple

from alonet.detr.transformer import Transformer
from alonet.transformers import MLP, PositionEmbeddingSine
from alonet.detr.backbone import Backbone
import alonet
import aloscene
from alonet.detr.misc import assert_and_export_onnx

INPUT_MEAN_STD = ((0.485, 0.456, 0.406), (0.229, 0.224, 0.225))


class Detr(nn.Module):
    """This is the DETR module that performs object detection

    Parameters
    ----------
    backbone : torch.module
        Torch module of the backbone to be used. See backbone.py
    transformer : torch.module
        Torch module of the transformer architecture. See transformer.py
    num_classes : int
        number of object classes
    num_queries : int
        number of object queries, ie detection slot. This is the maximal number of objects
        DETR can detect in a single image. For COCO, we recommend 100 queries.
    background_class : int, Optional
        If none, the background_class will automaticly be set to be equal to the num_classes.
        In other word, by default, the background class will be set as the last class of the model
    weights : str, Optional
        Load weights from path or support :attr:`model_name`, by default None
    device : torch.device, Optional
        Architecture makes in a specific device, by default torch.device("cpu")
    aux_loss : bool, Optional
        True if auxiliary decoding losses (loss at each decoder layer) are to be used, by default True
    return_dec_outputs : bool, Optional
        If True, the dict output will contains a key : "dec_outputs"
        with the decoder outputs of shape (stage, batch, num_queries, dim), by default False
    return_enc_outputs : bool, Optional
        If True, the dict output will contains a key : "enc_outputs"
        with the encoder outputs of shape (num_enc, stage, HB, WB), by default False
    return_bb_outputs : bool, Optional
        If True, the dict output will contains a key : "bb_outputs"
        with the the list of the different backbone outputs, by default False
    strict_load_weights : bool, Optional
        Load the weights (if any given) with strict=True, by default True
    """

    INPUT_MEAN_STD = INPUT_MEAN_STD

    def __init__(
        self,
        backbone,
        transformer,
        num_classes,
        num_queries,
        background_class: int = None,
        aux_loss=True,
        weights: str = None,
        return_dec_outputs=False,
        return_enc_outputs=False,
        return_bb_outputs=False,
        device: torch.device = torch.device("cpu"),
        strict_load_weights=True,
        tracing: bool = False,
    ):
        super().__init__()
        self.num_queries = num_queries
        self.transformer = transformer
        self.num_decoder_layers = transformer.decoder.num_layers
        self.num_classes = num_classes
        self.return_dec_outputs = return_dec_outputs
<<<<<<< HEAD
        self.tracing = tracing
=======
        self.return_enc_outputs = return_enc_outputs
        self.return_bb_outputs = return_bb_outputs
>>>>>>> 057f04ad

        # +1 on the num of class because Detr use softmax, and the background class
        # is by default assume to be the last element. (Except if background_class is set to be different.
        self.background_class = self.num_classes if background_class is None else background_class
        self.num_classes += 1

        hidden_dim = transformer.d_model
        self.hidden_dim = hidden_dim

        self.class_embed = self.build_class_embed()
        self.bbox_embed = self.build_bbox_embed()

        self.query_embed = nn.Embedding(num_queries, hidden_dim)
        self.input_proj = nn.Conv2d(backbone.num_channels, hidden_dim, kernel_size=1)
        self.backbone = backbone
        self.aux_loss = aux_loss

        if device is not None:
            self.to(device)

        if weights is not None:
            if weights == "detr-r50" or ".pth" in weights or ".ckpt" in weights:
                alonet.common.load_weights(self, weights, device, strict_load_weights=strict_load_weights)
            else:
                raise ValueError(f"Unknown weights: '{weights}'")

        self.device = device
        self.INPUT_MEAN_STD = INPUT_MEAN_STD

    @assert_and_export_onnx(check_mean_std=True, input_mean_std=INPUT_MEAN_STD)
    def forward(self, frames: aloscene.Frame, **kwargs):
        """Detr model forward

        Parameters
        ----------
        frames : :mod:`Frames <aloscene.frame>`
            Images batched, of shape [batch_size x 3 x H x W] with a :mod:`Mask <aloscene.mask>`:
            a binary mask of shape [batch_size x 1 x H x W], containing 1 on padded pixels

        Returns
        -------
        dict
            It outputs a dict with the following elements:

            - :attr:`pred_logits`: The classification logits (including no-object) for all queries.
              Shape= [batch_size x num_queries x (num_classes + 1)]
            - :attr:`pred_boxes`: The normalized boxes coordinates for all queries, represented as
              (center_x, center_y, height, width). These values are normalized in [0, 1], relative to the size of
              each individual image (disregarding possible padding).
              See PostProcess for information on how to retrieve the unnormalized bounding box.
            - :attr:`aux_outputs`: Optional, only returned when auxilary losses are activated. It is a list of
              dictionnaries containing the two above keys for each decoder layer.
            - :attr:`bb_outputs`: Optional, only returned when backbone outputs are activated.
            - :attr:`enc_outputs`: Optional, only returned when transformer encoder outputs are activated.
            - :attr:`dec_outputs`: Optional, only returned when transformer decoder outputs are activated.
        """
        features, pos = self.backbone(frames, **kwargs)
        src, mask = features[-1][0], features[-1][1]
        # assert len(mask.shape) == 4
        # assert mask.shape[1] == 1
        # mask = torch.squeeze(mask, dim=1)
        # Pytorch will complicate the Squeeze op when exporting to ONNX
        # So  we should use slicing instead of Squeeze
        mask = mask.to(torch.float32)  # TensorRT doesn't support slicing/gathering on bool
        mask = mask[:, 0]
        mask = mask.to(torch.bool)

        transformer_outptus = self.transformer(self.input_proj(src), mask, self.query_embed.weight, pos[-1], **kwargs)
        return self.forward_heads(transformer_outptus, bb_outputs=features)

    def forward_position_heads(self, transformer_outptus: dict):
        """Forward from transformer decoder output into bbox_embed layer to get box predictions

<<<<<<< HEAD
        forward_head = self.forward_heads(transformer_outptus)
        if self.tracing:
            forward_head = (forward_head["pred_boxes"], forward_head["pred_logits"])
        return forward_head
=======
        Parameters
        ----------
        transformer_outptus : dict
            Output of transformer layer
>>>>>>> 057f04ad

        Returns
        -------
        torch.Tensor
            Output of shpae [batch_size x num_queries x 4]
        """
        hs = transformer_outptus["hs"]
        return self.bbox_embed(hs).sigmoid()

    def forward_class_heads(self, transformer_outptus: dict):
        """Forward from transformer decoder output into class_embed layer to get class predictions

        Parameters
        ----------
        transformer_outptus : dict
            Output of transformer layer

        Returns
        -------
        torch.Tensor
            Output of shpae [batch_size x num_queries x (num_classes + 1)]
        """
        hs = transformer_outptus["hs"]
        outputs_class = self.class_embed(hs)
        return outputs_class

    def forward_heads(self, transformer_outptus: dict, bb_outputs: torch.Tensor = None, **kwargs):
        """Apply Detr heads and make the final dictionnary output.

        Parameters
        ----------
        transformer_outptus : dict
            Output of transformer layer
        bb_outputs : torch.Tensor, optional
            Backbone output to append in output, by default None

        Returns
        -------
        dict
            Output describe in :func:`forward` function
        """
        outputs_class = self.forward_class_heads(transformer_outptus)
        outputs_coord = self.forward_position_heads(transformer_outptus)

        out = {
            # Indexing -1 doesn't work well in torch2onnx
            "pred_logits": outputs_class[self.num_decoder_layers - 1],
            "pred_boxes": outputs_coord[self.num_decoder_layers - 1],
        }
        if self.aux_loss:
            out["aux_outputs"] = self._set_aux_loss(outputs_class, outputs_coord)

        if self.return_dec_outputs:
            out["dec_outputs"] = transformer_outptus["hs"]

        if self.return_enc_outputs:
            out["enc_outputs"] = transformer_outptus["memory"]

        if self.return_bb_outputs:
            out["bb_outputs"] = bb_outputs

        return out

    def get_outs_labels(self, m_outputs: dict):
        """This method will return the label and class of each slot.

        Parameters
        ----------
        m_outputs: dict
            Model forward output

        Returns
        -------
        labels: torch.Tensor
            predictec class for each slot
        scores: torch.Tensor
            predicted score for each slot
        """
        outs_logits = m_outputs["pred_logits"]
        outs_probs = F.softmax(outs_logits, -1)
        outs_scores, outs_labels = outs_probs.max(-1)
        return outs_labels, outs_scores

    def get_outs_filter(
        self,
        outs_scores: torch.Tensor = None,
        outs_labels: torch.Tensor = None,
        m_outputs: dict = None,
        background_class: int = None,
        threshold: float = None,
        **kwargs,
    ):
        """Given the model outs_scores and the model outs_labels whit method return a list of filter for each output.
        If :attr:`out_scores` and :attr:`outs_labels` are not provided, the method will rely on the model forward
        outputs (:attr:`m_outputs`) to extract the :attr:`outs_scores` and the :attr:`outs_labels` on its own.

        Parameters
        ----------
        outs_scores : torch.Tensor, Optional
            Output score from :func:`forward`, by default None
        outs_labels : torch.Tensor, Optional
            Output labels from :func:`forward`, by default None
        m_outputs : dict, Optional
            Forward outputs, by default None
        background_class : int, Optional
            ID background class, used to filter classes, by default :attr:`background_class` defined in constructor
        threshold : float, Optional
            Threshold value to filter classes by score, by default not implement

        Returns
        -------
        filters: list
            List of filter to select the query predicting an object.
        """
        background_class = background_class or self.background_class
        if outs_scores is None or outs_labels is None:
            assert (m_outputs) is not None
            outs_labels, outs_scores = self.get_outs_labels(m_outputs)

        filters = []
        for scores, labels in zip(outs_scores, outs_labels):
            if threshold is None:
                filters.append(labels != background_class)
            else:
                filters.append((labels != background_class) & (scores > threshold))

        return filters

    @torch.no_grad()
    def inference(self, forward_out: dict, filters=None, background_class=None, threshold=None):
        """Given the model forward outputs, this method will return an
        :mod:`BoundingBoxes2D <aloscene.bounding_boxes_2d>` tensor.

        Parameters
        ----------
        forward_out : dict
            Dict with the model forward outptus
        filters : list
            list of torch.Tensor will a filter on which prediction to select to create the set
            of :mod:`BoundingBoxes2D <aloscene.bounding_boxes_2d>`.

        Returns
        -------
        boxes : :mod:`BoundingBoxes2D <aloscene.bounding_boxes_2d>`
            Boxes filtered and predicted by forward outputs
        """
        outs_logits, outs_boxes = forward_out["pred_logits"], forward_out["pred_boxes"]
        outs_probs = F.softmax(outs_logits, -1)
        outs_scores, outs_labels = outs_probs.max(-1)

        if filters is None:
            filters = self.get_outs_filter(
                outs_scores=outs_scores,
                outs_labels=outs_labels,
                background_class=background_class,
                threshold=threshold,
            )

        preds_boxes = []
        for scores, labels, boxes, b_filter in zip(outs_scores, outs_labels, outs_boxes, filters):
            scores = scores[b_filter]
            boxes = boxes[b_filter]
            labels = labels[b_filter]
            boxes_labels = aloscene.Labels(labels.type(torch.float32), encoding="id", scores=scores, names=("N",))
            boxes = aloscene.BoundingBoxes2D(
                boxes, boxes_format="xcyc", absolute=False, names=("N", None), labels=boxes_labels
            )
            preds_boxes.append(boxes)

        return preds_boxes

    def build_class_embed(self):
        """Layer defined to class embed

        Returns
        -------
        torch.nn
            Class embed layer
        """
        return nn.Linear(self.hidden_dim, self.num_classes)

    def build_bbox_embed(self):
        """MLP implemented to predict boxes coordinates

        Returns
        -------
        torch.nn
            Multi-Layer perceptron with 4 neurons in last layer
        """
        return MLP(self.hidden_dim, self.hidden_dim, 4, 3)

    def build_positional_encoding(self, hidden_dim: int = 256, position_embedding: str = "sin", center: bool = False):
        """Build the positinal encoding layer to combine input values with respect to theirs position

        Parameters
        ----------
        hidden_dim : int, optional
            Hidden dimension size, by default 256
        position_embedding : str, optional
            Position encoding type, by default "sin"
        center : bool, optional
            Use center in position encoding, by default False

        Returns
        -------
        torch.nn
            Default architecture to encode input with values and theirs position

        Raises
        ------
        NotImplementedError
            :attr:`v3` and :attr:`learned` encoding types not support yet
        ValueError
            Support only :attr:`v2` and :attr:`sine` encoding types
        """
        # Positional encoding
        position_embedding = "sine"
        hidden_dim = 256
        N_steps = hidden_dim // 2
        if position_embedding in ("v2", "sine"):
            # TODO find a better way of exposing other arguments
            position_embedding = PositionEmbeddingSine(N_steps, normalize=True, center=center)
        elif position_embedding in ("v3", "learned"):
            raise NotImplementedError()
        else:
            raise ValueError(f"not supported {position_embedding}")
        return position_embedding

    def build_backbone(
        self,
        backbone_name: str,
        train_backbone: bool,
        return_interm_layers: bool,
        dilation: bool,
        aug_tensor_compatible: bool = True,
    ):
        """Build backbone architecture

        Parameters
        ----------
        backbone_name : str
            Backbone name
        train_backbone : bool
            Train backbone parameters if required
        return_interm_layers : bool
            Return intermediate layers if required
        dilation : bool
            Use dilation
        aug_tensor_compatible : bool, optional
            Compatibility with augmented tensors, by default True

        Returns
        -------
        :mod:`Backbone <alonet.detr.backbone>`
            Architecture used to encode input images
        """
        return Backbone(
            backbone_name, train_backbone, return_interm_layers, dilation, aug_tensor_compatible=aug_tensor_compatible
        )

    def build_decoder_layer(
        self,
        hidden_dim: int = 256,
        dropout: float = 0.1,
        nheads: int = 8,
        dim_feedforward: int = 2048,
        normalize_before: bool = False,
    ):
        """Build decoder layer

        Parameters
        ----------
        hidden_dim : int, optional
            Hidden dimension size, by default 256
        dropout : float, optional
            Dropout value, by default 0.1
        nheads : int, optional
            Number of heads, by default 8
        dim_feedforward : int, optional
            Feedfoward dimension size, by default 2048
        normalize_before : bool, optional
            use normalize before each layer, by default False

        Returns
        -------
        :class:`TransformerDecoderLayer <alonet.detr.transformer.TransformerDecoderLayer>`
            Transformer decoder layer
        """
        return alonet.detr.transformer.TransformerDecoderLayer(
            d_model=hidden_dim,
            n_heads=nheads,
            dim_feedforward=dim_feedforward,
            dropout=dropout,
            activation="relu",
            normalize_before=normalize_before,
        )

    def build_decoder(
        self, hidden_dim: int = 256, num_decoder_layers: int = 6,
    ):
        """Build decoder layer

        Parameters
        ----------
        hidden_dim : int, optional
            Hidden dimension size, by default 256
        num_decoder_layers : int, optional
            Number of decoder layers, by default 6

        Returns
        -------
        :class:`TransformerDecoder <alonet.detr.transformer.TransformerDecoder>`
            Transformer decoder
        """
        decoder_layer = self.build_decoder_layer()

        return alonet.detr.transformer.TransformerDecoder(
            decoder_layer, num_decoder_layers, nn.LayerNorm(hidden_dim), return_intermediate=True
        )

    def build_transformer(
        self,
        hidden_dim: int = 256,
        dropout: float = 0.1,
        nheads: int = 8,
        dim_feedforward: int = 2048,
        num_encoder_layers: int = 6,
        num_decoder_layers: int = 6,
        normalize_before: bool = False,
    ):
        """Build transformer

        Parameters
        ----------
        hidden_dim : int, optional
            Hidden dimension size, by default 256
        dropout : float, optional
            Dropout value, by default 0.1
        nheads : int, optional
            Number of heads, by default 8
        dim_feedforward : int, optional
            Feedfoward dimension size, by default 2048
        num_encoder_layers : int, optional
            Number of encoder layers, by default 6
        num_decoder_layers : int, optional
            Number of decoder layers, by default 6
        normalize_before : bool, optional
            use normalize before each layer, by default False

        Returns
        -------
        :mod:`Transformer <alonet.detr.transformer>`
            Transformer module
        """
        decoder = self.build_decoder()

        return Transformer(
            d_model=hidden_dim,
            dropout=dropout,
            nhead=nheads,
            dim_feedforward=dim_feedforward,
            num_encoder_layers=num_encoder_layers,
            num_decoder_layers=num_decoder_layers,
            normalize_before=normalize_before,
            return_intermediate_dec=True,
            decoder=decoder,
        )

    @torch.jit.unused
    def _set_aux_loss(self, outputs_class, outputs_coord):
        # this is a workaround to make torchscript happy, as torchscript
        # doesn't support dictionary with non-homogeneous values, such
        # as a dict having both a Tensor and a list.
        return [{"pred_logits": a, "pred_boxes": b} for a, b in zip(outputs_class[:-1], outputs_coord[:-1])]<|MERGE_RESOLUTION|>--- conflicted
+++ resolved
@@ -77,12 +77,9 @@
         self.num_decoder_layers = transformer.decoder.num_layers
         self.num_classes = num_classes
         self.return_dec_outputs = return_dec_outputs
-<<<<<<< HEAD
         self.tracing = tracing
-=======
         self.return_enc_outputs = return_enc_outputs
         self.return_bb_outputs = return_bb_outputs
->>>>>>> 057f04ad
 
         # +1 on the num of class because Detr use softmax, and the background class
         # is by default assume to be the last element. (Except if background_class is set to be different.
@@ -151,22 +148,18 @@
         mask = mask.to(torch.bool)
 
         transformer_outptus = self.transformer(self.input_proj(src), mask, self.query_embed.weight, pos[-1], **kwargs)
-        return self.forward_heads(transformer_outptus, bb_outputs=features)
-
-    def forward_position_heads(self, transformer_outptus: dict):
-        """Forward from transformer decoder output into bbox_embed layer to get box predictions
-
-<<<<<<< HEAD
-        forward_head = self.forward_heads(transformer_outptus)
+        forward_head = self.forward_heads(transformer_outptus, bb_outputs=features)
         if self.tracing:
             forward_head = (forward_head["pred_boxes"], forward_head["pred_logits"])
         return forward_head
-=======
+
+    def forward_position_heads(self, transformer_outptus: dict):
+        """Forward from transformer decoder output into bbox_embed layer to get box predictions
+
         Parameters
         ----------
         transformer_outptus : dict
             Output of transformer layer
->>>>>>> 057f04ad
 
         Returns
         -------
