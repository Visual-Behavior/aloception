import matplotlib.pyplot as plt
import math
import torchvision.transforms.functional as F
import torch

from aloscene.renderer import View, Renderer
from .augmented_tensor import AugmentedTensor
import inspect
import aloscene
from aloscene.camera_calib import CameraExtrinsic, CameraIntrinsic
from aloscene.utils.data_utils import LDtoDL


class SpatialAugmentedTensor(AugmentedTensor):
    """Spatial Augmented Tensor. Used to represets any 2D data. The spatial augmented tensor can be used as a
    basis for images, depth or and spatially related data. Moreover, for stereo setup, the augmented tensor
    can encode data about the baseline and/or the side of the current plane ("left" or "right").

    cam_intrinsic: CameraIntrinsic
        Camera Intrinsic. If provided, the focal_length, plane_size, principal_point, camera_side & baseline will not
        be used. An error will be raised if theses parameters are provided since using the `cam_intrinsic` and theses
        parameters could be ambigious.
    cam_extrinsic: CameraExtrinsic
        Camera extrinsic parameters as an homogenious transformation matrix.
    camera_side : {'left', 'right', None}
        If part of a stereo setup, will encode the side of the camere "left" or "right" or None.
    baseline: float | None
        If part of a stereo setup, the `baseline` is the distance between the two cameras.
    """

    @staticmethod
    def __new__(
        cls,
        x,
        *args,
        cam_intrinsic: CameraIntrinsic = None,
        cam_extrinsic: CameraExtrinsic = None,
        # For stereo setups
        camera_side: str = None,
        baseline: float = None,
        mask=None,
        **kwargs,
    ):
        tensor = super().__new__(cls, x, *args, **kwargs)
<<<<<<< HEAD

        tensor.add_label("mask", mask, align_dim=["B", "T"], mergeable=True)
        tensor.add_property("baseline", baseline)
        tensor.add_property("camera_side", camera_side)

        # Intrisic and extrinsic parameters are cloned by default, to prevent having multiple reference
        # of the same intrisic/extrinsic across nodes.
        cam_intrinsic = cam_intrinsic.clone() if cam_intrinsic is not None else cam_intrinsic
        cam_extrinsic = cam_extrinsic.clone() if cam_extrinsic is not None else cam_extrinsic
        tensor.add_label("cam_intrinsic", cam_intrinsic, align_dim=["B", "T"], mergeable=True)
        tensor.add_label("cam_extrinsic", cam_extrinsic, align_dim=["B", "T"], mergeable=True)

=======
        # Add camera parameters as labels
        tensor.add_child("cam_intrinsic", cam_intrinsic, align_dim=["B", "T"], mergeable=True)
        tensor.add_child("cam_extrinsic", cam_extrinsic, align_dim=["B", "T"], mergeable=True)
        tensor.add_child("mask", mask, align_dim=["B", "T"], mergeable=True)
>>>>>>> 6c15d9c7
        return tensor

    def __init__(self, x, *args, **kwargs):
        super().__init__(x)

    @property
    def HW(self):
        return (self.H, self.W)

    @property
    def W(self):
        return self.shape[self.names.index("W")]

    @property
    def H(self):
        return self.shape[self.names.index("H")]

    def append_mask(self, mask, name: str = None):
        """Attach a mask to the frame.

        Parameters
        ----------
        mask: aloscene.Mask
            Mask to attached to the Frame
        name: str
            If none, the mask will be attached without name (if possible). Otherwise if no other unnamed
            mask are attached to the frame, the mask will be added to the set of mask.
        """
        self._append_child("mask", mask, name)

    def append_cam_intrinsic(self, cam_intrinsic: CameraIntrinsic):
        self._append_child("cam_intrinsic", cam_intrinsic)

    def append_cam_extrinsic(self, cam_extrinsic: CameraExtrinsic):
        self._append_child("cam_extrinsic", cam_extrinsic)

    def get_view(self, views: list = [], exclude=[], size=None, grid_size=None, **kwargs):
        """Render the spatial augmented tensor.

        Parameters
        ----------
        views: list
            List of `View` or `AugmentedTensor`. If this is
            `AugmentedTensor`, the `get_view` method will be call with default
            parameters.
        exclude : list
            List of ' `AugmentedTensor` label to exclude from the final view.
        size : int
            Size of each element of the grid

        Returns
        -------
        view: View
        """
        _views = [v for v in views if isinstance(v, View)]
        if len(_views) > 0:
            return View(Renderer.get_grid_view(_views, grid_size=None, cell_grid_size=size, **kwargs))

        # Include type
        include_type = [
            (type(l), ln, sn) for l, ln, sn in self._flatten_child([v for v in views if not isinstance(v, View)])
        ]
        # Exclude type
        exclude_type = [
            (type(l), ln, sn) for l, ln, sn in self._flatten_child([v for v in exclude if not isinstance(v, View)])
        ]

        def _is_include(label, set_name):
            if len(include_type) == 0:
                return True
            for t_label, t_label_name, t_set_name in include_type:
                if t_set_name == set_name and t_label == type(label):
                    return True
            return False

        def _is_exclude(label, set_name):
            if len(exclude_type) == 0:
                return False
            for t_label, t_label_name, t_set_name in exclude_type:
                if t_set_name == set_name and t_label == type(label):
                    return True
            return False

        def __get_view(sa_tensor: SpatialAugmentedTensor, info={}):
            n_views = []
            if sa_tensor.names[0] == "T" or sa_tensor.names[0] == "B":
                for t in range(0, sa_tensor.shape[0]):
                    n_info = {k: info[k] for k in info}
                    n_info.update({str(sa_tensor.names[0]): t})
                    n_views += __get_view(sa_tensor[t], info=n_info)
            else:
                if _is_include(self, None) and not _is_exclude(self, None):
                    __kwargs = inspect.getfullargspec(sa_tensor.__get_view__).args
                    __kwargs = {key: kwargs.pop(key) for key in __kwargs if key in kwargs}
                    view = sa_tensor.__get_view__(**__kwargs)
                    view.title = ",".join(f"{k}:{info[k]}" for k in info)
                    n_views.append(view)
                for label, label_name, set_name in sa_tensor._flatten_children():
                    # Do not render this label ?
                    if not _is_include(label, set_name) or _is_exclude(label, set_name):
                        continue
                    view_name = ",".join(f"{k}:{info[k]}" for k in info)
                    view_name += f", label_name={label_name}, set_name={set_name}"
                    if "frame" in inspect.getfullargspec(label.get_view).args:
                        view = label.get_view(frame=sa_tensor, **kwargs)
                    else:
                        view = label.get_view(**kwargs)
                    if view is not None:
                        view.title = view_name
                        n_views.append(view)
            return n_views

        n_views = __get_view(self)

        if self.names[0] == "T" or self.names[0] == "B":
            grid_size = max(1, len(n_views) // self.shape[0]) if grid_size is None else grid_size
        else:
            grid_size = None

        view = Renderer.get_grid_view(n_views, grid_size=grid_size, cell_grid_size=size, **kwargs)
        return View(view)

    def relative_to_absolute(self, x, dim, assert_integer=False):
        dim = dim.lower()
        assert dim in ["h", "w"], "dim should be 'h' or 'w'"
        ref = self.H if dim == "h" else self.W
        x *= ref

        if assert_integer:
            assert x.is_integer(), f"relative coordinates {x} have produced non-integer absolute coordinates"
        return round(x)

    def temporal(self):
        """Add a temporal dimension on the tensor

        Returns
        -------
        temporal_frame: aloscene.Frame
            A frame with a temporal dimension
        """
        if "T" in self.names:  # Already a temporal frame
            return self

        tensor = self.rename(None)
        tensor = torch.unsqueeze(tensor, dim=0)
        tensor.rename_(*tuple(["T"] + list(tensor._saved_names)))

        def batch_label(tensor, label, name):
            if tensor._child_property[name]["mergeable"]:
                label.rename_(*tuple(["T"] + list(label._saved_names)))
                for sub_name in label._children_list:
                    sub_label = getattr(label, sub_name)
                    if sub_label is not None:
                        self.apply_on_child(sub_label, lambda l: batch_label(label, l, sub_name), on_list=False)
            else:
                self.apply_on_child(label, lambda l: l.reset_names(), on_list=True)

        # Add a batch dimension on the
        for name in tensor._children_list:
            label = getattr(tensor, name)
            if label is not None:
                self.apply_on_child(label, lambda l: batch_label(tensor, l, name), on_list=False)

        return tensor

    def batch(self):
        """Add a batch dimension on the tensor

        Returns
        -------
        batch_frame: aloscene.Frame
            A frame with a batch dimension
        """
        if "B" in self.names:  # Already a temporal frame
            return self

        tensor = self.rename(None)
        tensor = torch.unsqueeze(tensor, dim=0)
        tensor.rename_(*tuple(["B"] + list(tensor._saved_names)))

        def batch_label(tensor, label, name):
            """
            Recursively reset `label` names to take the new batch dimension into account:
            - If label is mergeable, "B" is added to its previous names
            - else, the previous name are restored.
            """
            if tensor._child_property[name]["mergeable"]:
                label.rename_(*tuple(["B"] + list(label._saved_names)))
                for sub_name in label._children_list:
                    sub_label = getattr(label, sub_name)
                    if sub_label is not None:
                        self.apply_on_child(sub_label, lambda l: batch_label(label, l, sub_name), on_list=False)
            else:
                self.apply_on_child(label, lambda l: l.reset_names(), on_list=True)

        # Add a batch dimension on the label
        for name in tensor._children_list:
            label = getattr(tensor, name)
            if label is not None:
                self.apply_on_child(label, lambda l: batch_label(tensor, l, name), on_list=False)

        return tensor

    @staticmethod
    def batch_list(sa_tensors: list, pad_boxes: bool = False, pad_points2d: bool = False):
        """Given a list of Spatial Augmeted tensor of potentially different size (otherwise cat is enough) this method
        will create a new set of frame of same size (the max size across the frames)
        and add to each frame a mask with 1. on the padded area.

        Note that in order to work proprly, all attached label must implement the `pad` method.

        Parameters
        ----------
        sa_tensors: list or dict
            List of any aloscene.tensors.SpatialAugmentedTensor. If dict is given, this method will be applied on each
            list of spatial augmented tensors within the list
        pad_boxes: bool
            By default, do not rescale the boxes attached to the sptial augmented Tensor (see explanation in boxes2d.pad)

        Returns
        -----------
        aloscene.tensors.SpatialAugmentedTensor
            A child of aloscene.tensors.SpatialAugmentedTensor (or dict of SpatialAugmentedTensor)
            with `mask` label to keep track of the padded areas.
        """
        assert len(sa_tensors) >= 1 and isinstance(sa_tensors, list)
        frame0 = sa_tensors[0]

        if isinstance(frame0, dict):
            DL = LDtoDL(sa_tensors)
            dict_of_sa = {key: SpatialAugmentedTensor.batch_list(val) for key, val in DL.items()}
            return dict_of_sa

        # Gather info on the given frames
        max_h, max_w = 0, 0
        dtype = sa_tensors[0].dtype
        device = sa_tensors[0].device

        # Retrieve the target size
        for i, frame in enumerate(sa_tensors):
            if frame is not None:
                max_h, max_w = max(frame.H, max_h), max(frame.W, max_w)

        n_sa_tensors = []
        for i, n_frame in enumerate(sa_tensors):
            if n_frame is None:
                continue
            # Add the batch dimension and drop the labels
            n_sa_tensors.append(n_frame.batch())
            frame = n_frame

        batch_size = len(n_sa_tensors)
        # Retrieve the new shapes and dim names
        n_tensor_shape, n_mask_shape = list(n_sa_tensors[0].shape), list(n_sa_tensors[0].shape)
        # New target frame size
        n_tensor_shape[0], n_mask_shape[0] = batch_size, batch_size
        n_tensor_shape[n_sa_tensors[0].names.index("H")] = max_h
        n_tensor_shape[n_sa_tensors[0].names.index("W")] = max_w
        # New target mask shape
        n_mask_shape[n_sa_tensors[0].names.index("H")] = max_h
        n_mask_shape[n_sa_tensors[0].names.index("W")] = max_w
        n_mask_shape[n_sa_tensors[0].names.index("C")] = 1
        n_names = n_sa_tensors[0].names

        n_padded_list = []
        for spatial_tensor in n_sa_tensors:
            h_pad = (0, max_h - spatial_tensor.H)
            w_pad = (0, max_w - spatial_tensor.W)
            padded_spatial_tensor = spatial_tensor.pad(h_pad, w_pad, pad_boxes=pad_boxes, pad_points2d=pad_points2d)
            n_padded_list.append(padded_spatial_tensor)

        n_augmented_tensors = torch.cat(n_padded_list, dim=0)

        # Set the new mask and tensor buffer filled up with zeros and ones
        # Also, for normalized frames, the zero value is actually different based on the mean/std
        n_tensor = torch.zeros(tuple(n_tensor_shape), dtype=dtype, device=device)

        # Create the batch list mask
        n_mask = torch.ones(tuple(n_mask_shape), dtype=torch.float, device=device)
        for b, frame in enumerate(n_sa_tensors):
            n_slice = frame.get_slices({"B": b, "H": slice(None, frame.H), "W": slice(None, frame.W)})
            n_tensor[n_slice].copy_(frame[0])
            n_mask[n_slice] = 0

        # n_frame = instance(n_tensor, names=n_names, normalization=normalization, device=device, mean_std=mean_std)
        n_augmented_tensors.append_mask(aloscene.Mask(n_mask, names=n_names))

        return n_augmented_tensors

    def _relative_to_absolute_hs_ws(self, hs=None, ws=None, assert_integer=True):
        """
        Parameters
        ----------
        hs : list or tuple of floats
            relative values for h dimension
        ww : list or tuple of floats
            relative values for w dimension
        """
        assert hs is not None or ws is not None, "ws and hs can't be both None"
        assert hs is None or isinstance(hs, (list, tuple)), "hs should be a list or a tuple of floats"
        assert ws is None or isinstance(ws, (list, tuple)), "ws should be a list or a tuple of floats"
        if hs is not None:
            hs = [self.relative_to_absolute(h, "H", assert_integer) for h in hs]
        if ws is not None:
            ws = [self.relative_to_absolute(w, "W", assert_integer) for w in ws]
        return hs, ws

    def _hflip_label(self, label, **kwargs):
        """
        Returns label horizontally flipped if possible, else unmodified label.
        """
        try:
            label_flipped = label._hflip(
                frame_size=self.HW, cam_intrinsic=self.cam_intrinsic, cam_extrinsic=self.cam_extrinsic, **kwargs
            )
        except AttributeError:
            return label
        else:
            return label_flipped

    def _vflip_label(self, label, **kwargs):
        """
        Returns label vertically flipped if possible, else unmodified label.
        """
        try:
            label_flipped = label._vflip(
                frame_size=self.HW, cam_intrinsic=self.cam_intrinsic, cam_extrinsic=self.cam_extrinsic, **kwargs
            )
        except AttributeError:
            return label
        else:
            return label_flipped

    def _crop_label(self, label, H_crop, W_crop, **kwargs):
        """
        Nothing to do.

        the ._crop method of SpatialAugmentedTensor crops the tensor
        by using the bracket notation tensor[hmin:hmax, wmin:wmax],
        which then triggers tensor._getitem_child,
        which calls label.crop on each labels.

        Therefore, if anything was done in _crop_label,
        it would be redundant with calling label.crop(...)
        """
        return label

    def _hflip(self, **kwargs):
        """Flip SpatialAugmentedTensor horizontally, but not its labels

        Parameters
        ----------


        Returns
        -------
        flipped_mask : aloscene.SpatialAugmentedTensor
            horizontally flipped SpatialAugmentedTensor
        """

        assert self.names[-2] == "H" and self.names[-1] == "W", f"expected format: […, H, W], got: {self.names}"
        return F.hflip(self.rename(None)).reset_names()

    def _vflip(self, **kwargs):
        """Flip SpatialAugmentedTensor vertically, but not its labels

        Parameters
        ----------


        Returns
        -------
        flipped_mask : aloscene.SpatialAugmentedTensor
            vertically flipped SpatialAugmentedTensor
        """

        assert self.names[-2] == "H" and self.names[-1] == "W", f"expected format: […, H, W], got: {self.names}"
        return F.vflip(self.rename(None)).reset_names()

    def _resize(self, size, **kwargs):
        """Resize SpatialAugmentedTensor, but not its labels

        Parameters
        ----------
        size : tuple of float
            target size (H, W) in relative coordinates between 0 and 1

        Returns
        -------
        resized : aloscene.SpatialAugmentedTensor
            resized tensor
        """

        assert self.names[-2] == "H" and self.names[-1] == "W", f"expected format: […, H, W], got: {self.names}"
        h = self.relative_to_absolute(size[0], "h", assert_integer=False)
        # assert_integer = False to avoid raising Assertion. Ex: when coordinates = 900.0000000000001
        w = self.relative_to_absolute(size[1], "w", assert_integer=False)
        # If a SpatialAgumentedTensor is empty, resize operation does not work. Use view instead.
        if ("N" in self.names and self.size("N") == 0) or ("C" in self.names and self.size("C") == 0):
            shapes = list(self.shape)[:-2] + [h, w]
            return self.rename(None).view(shapes).reset_names()
        return F.resize(self.rename(None), (h, w)).reset_names()

    def _crop(self, H_crop: tuple, W_crop: tuple, **kwargs):
        """Crop the SpatialAugmentedTensor

        Parameters
        ----------
        H_crop: tuple
            (start, end) between 0 and 1
        W_crop: tuple
            (start, end) between 0 and 1

        Returns
        -------
        cropped sa_tensor: aloscene.SpatialAugmentedTensor
            cropped SpatialAugmentedTensor
        """
        H_crop, W_crop = self._relative_to_absolute_hs_ws(H_crop, W_crop, assert_integer=False)
        hmin, hmax = H_crop
        wmin, wmax = W_crop
        slices = self.get_slices({"H": slice(hmin, hmax), "W": slice(wmin, wmax)})
        return self[slices]

    def _pad_label(self, label, offset_y, offset_x, **kwargs):
        kwargs["frame_size"] = self.HW
        try:
            label_pad = label._pad(offset_y, offset_x, **kwargs)
            return label_pad
        except AttributeError:
            return label

    def _pad(self, offset_y: tuple, offset_x: tuple, value=0, **kwargs):
        """Pad the based on the given offset

        Parameters
        ----------
        offset_y: tuple
            (percentage top_offset, percentage bottom_offset) Percentage based on the previous size
        offset_x: tuple
            (percentage left_offset, percentage right_offset) Percentage based on the previous size

        Returns
        -------
        padded
        """
        pad_top = int(round(offset_y[0] * self.H))
        pad_bottom = int(round(offset_y[1] * self.H))
        pad_left = int(round(offset_x[0] * self.W))
        pad_right = int(round(offset_x[1] * self.W))

        padding = [pad_left, pad_top, pad_right, pad_bottom]
        tensor_padded = F.pad(self.rename(None), padding, padding_mode="constant", fill=value).reset_names()
        return tensor_padded

    def _getitem_child(self, label, label_name, idx):
        """
        This method is used in AugmentedTensor.__getitem__
        The following must be specific to spatial labeled tensor only.
        """

        def _slice_list(label_list, curr_dim_idx, dim_idx, slicer):

            if isinstance(label_list, torch.Tensor):
                assert self._child_property[label_name]["mergeable"]
                n_slice = label_list.get_slices({label_list.names[dim_idx]: slicer}, label_list)
                return label_list[n_slice]
            if curr_dim_idx != dim_idx:
                n_label_list = []
                for l, label in enumerate(label_list):
                    n_label_list.append(_slice_list(label, curr_dim_idx + 1, dim_idx, slicer))
            else:
                return label_list[slicer]
            return n_label_list

        if isinstance(idx, tuple) or isinstance(idx, list):

            hw_crop = [None, None]

            dim_idx = 0
            label_dim_idx = 0

            for slicer_idx, slicer in enumerate(idx):

                if isinstance(slicer, type(Ellipsis)):
                    dim_idx += len(self.names) - len(idx[slicer_idx:]) + 1
                    label_dim_idx += len(self.names) - len(idx[slicer_idx:]) + 1
                elif isinstance(slicer, slice) and (slicer.start != None or slicer.stop != None):
                    if self.names[dim_idx] == "H":
                        hw_crop[0] = (slicer.start / self.H, slicer.stop / self.H)
                    elif self.names[dim_idx] == "W":
                        hw_crop[1] = (slicer.start / self.W, slicer.stop / self.W)
                    else:
                        allow_dims = self._child_property[label_name]["align_dim"]
                        if self.names[label_dim_idx] not in allow_dims:
                            raise Exception(
                                "Only a slice on the following none spatial dim is allow: {}. Trying to slice on {} for names {}".format(
                                    allow_dims, dim_idx, self.names
                                )
                            )
                        label = _slice_list(label, 0, label_dim_idx, slicer)
                    dim_idx += 1
                    label_dim_idx += 1
                elif isinstance(slicer, slice) and (slicer.start == None or slicer.stop == None):
                    dim_idx += 1
                    label_dim_idx += 1
                elif isinstance(slicer, int):
                    allow_dims = self._child_property[label_name]["align_dim"]
                    if self.names[dim_idx] not in allow_dims:
                        raise Exception(
                            "Only a slice on the following none spatial dim is allow: {}. Trying to slice on {} for names {}".format(
                                allow_dims, dim_idx, self.names
                            )
                        )
                    label = _slice_list(label, 0, label_dim_idx, slicer)
                    dim_idx += 1
                else:
                    raise Exception("Do not handle this slice")

            if hw_crop[0] is not None or hw_crop[1] is not None:
                label = self.apply_on_child(
                    label,
                    lambda l: l.crop(
                        hw_crop[0],
                        hw_crop[1],
                        frame_size=(self.H, self.W),
                        cam_intrinsic=self.cam_intrinsic,
                        cam_extrinsic=self.cam_extrinsic,
                    ),
                )

            return label
        else:
            return label[idx]<|MERGE_RESOLUTION|>--- conflicted
+++ resolved
@@ -42,9 +42,8 @@
         **kwargs,
     ):
         tensor = super().__new__(cls, x, *args, **kwargs)
-<<<<<<< HEAD
-
-        tensor.add_label("mask", mask, align_dim=["B", "T"], mergeable=True)
+
+        tensor.add_child("mask", mask, align_dim=["B", "T"], mergeable=True)
         tensor.add_property("baseline", baseline)
         tensor.add_property("camera_side", camera_side)
 
@@ -52,15 +51,9 @@
         # of the same intrisic/extrinsic across nodes.
         cam_intrinsic = cam_intrinsic.clone() if cam_intrinsic is not None else cam_intrinsic
         cam_extrinsic = cam_extrinsic.clone() if cam_extrinsic is not None else cam_extrinsic
-        tensor.add_label("cam_intrinsic", cam_intrinsic, align_dim=["B", "T"], mergeable=True)
-        tensor.add_label("cam_extrinsic", cam_extrinsic, align_dim=["B", "T"], mergeable=True)
-
-=======
-        # Add camera parameters as labels
         tensor.add_child("cam_intrinsic", cam_intrinsic, align_dim=["B", "T"], mergeable=True)
         tensor.add_child("cam_extrinsic", cam_extrinsic, align_dim=["B", "T"], mergeable=True)
-        tensor.add_child("mask", mask, align_dim=["B", "T"], mergeable=True)
->>>>>>> 6c15d9c7
+
         return tensor
 
     def __init__(self, x, *args, **kwargs):
