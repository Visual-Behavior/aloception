# -*- coding: utf-8 -*-
"""Read a dataset in **COCO JSON** format and transform each element
in a :mod:`Frame object <aloscene.frame>`. Ideal for object detection applications.
"""

import torch
import torch.utils.data
from pycocotools.coco import COCO
from pycocotools import mask as coco_mask
import numpy as np
import os

# import detr.datasets.transforms as T

from torchvision.datasets.coco import CocoDetection

from alodataset import BaseDataset
from aloscene import BoundingBoxes2D, Frame, Labels, Mask


class CocoDetectionSample(CocoDetection):
    def __init__(self, *args, **kwargs):
        if self.sample:
            return
        super().__init__(*args, **kwargs)


class CocoDetectionDataset(BaseDataset, CocoDetectionSample):
    def __init__(
        self,
        img_folder: str = None,
        ann_file: str = None,
        name: str = "coco",
        return_masks=False,
        classes: list = None,
        stuff_ann_file: str = None,
        **kwargs,
    ):
        """
    Attributes
    ----------
    CATEGORIES : set
        List of all unique tags read from the database
    labels_names : list
        List of labels according to their corresponding positions
    prepare : :mod:`BaseDataset <base_dataset>`

    Parameters
    ----------
    img_folder : str
        Path to the image folder relative at `dataset_dir` (stored into the aloception config file)
    ann_file : str
        Path to the annotation file relative at `dataset_dir` (stored into the aloception config file)
    name : str, optional
        Key of database name in `alodataset_config.json` file, by default *coco*
    return_masks : bool, optional
        Include masks labels in the output, by default False
    classes : list, optional
        List of classes to be filtered in the annotation reading process, by default None
    stuff_ann_file: str, optional
        Additional annotations with new classes, by default None
    **kwargs : dict
        :mod:`BaseDataset <base_dataset>` optional parameters

    Raises
    ------
    Exception
        If a classes list is decided, each label must be inside of :attr:`CATEGORIES` list attribute

    Examples
    --------
        >>> coco_ds = CocoDetectionDataset(
        ... img_folder = "val2017",
        ... ann_file = "annotations/instances_val2017.json",
        ... mode = "validation"
        )
        >>> frames = next(iter(coco_ds.train_loader()))
        >>> frames = frames[0].batch_list(frames)
        >>> frames.get_view(frames.boxes2d,).render()
    """

        if "sample" not in kwargs:
            kwargs["sample"] = False

        self.sample = kwargs["sample"]
        if not self.sample:
            assert img_folder is not None, "When sample = False, img_folder must be given."
            assert ann_file is not None, "When sample = False, ann_file must be given."

            self.name = name
            dataset_dir = BaseDataset.get_dataset_dir(self)
            img_folder = os.path.join(dataset_dir, img_folder)
            ann_file = os.path.join(dataset_dir, ann_file)
<<<<<<< HEAD
            kwargs["sample"] = self.sample
=======
            stuff_ann_file = None if stuff_ann_file is None else os.path.join(dataset_dir, stuff_ann_file)
>>>>>>> c64dae38

        super(CocoDetectionDataset, self).__init__(name=name, root=img_folder, annFile=ann_file, **kwargs)
        if self.sample:
            return

        cats = self.coco.loadCats(self.coco.getCatIds())
        self.coco_stuff = None
        if stuff_ann_file is not None:
            self.coco_stuff = COCO(stuff_ann_file)
            cats += self.coco_stuff.loadCats(self.coco_stuff.getCatIds())

        # Setup the class names
        nb_category = max(cat["id"] for cat in cats)
        self.CATEGORIES = set([cat["name"] for cat in cats])
        # aux = set([x.split("-")[0] for x in self.CATEGORIES])
        # print(aux, len(aux))
        # print(set([cat["supercategory"] for cat in cats]), len(set([cat["supercategory"] for cat in cats])))
        labels_names = ["N/A"] * (nb_category + 1)
        for cat in cats:
            labels_names[cat["id"]] = cat["name"]

        self._ids_renamed = classes
        if classes is None:
            self.labels_names = labels_names
        else:
            notclass = [label for label in classes if label not in self.CATEGORIES]
            if len(notclass) > 0:  # Ignore all labels not in classes
                raise Exception(
                    f"The {notclass} classes dont match in CATEGORIES list. Possible values: {self.CATEGORIES}"
                )

            self.labels_names = classes
            self._ids_renamed = [-1 if label not in classes else classes.index(label) for label in labels_names]
            self._ids_renamed = np.array(self._ids_renamed)

            # Check each annotation and keep only that have at least 1 box in classes list
            ids = []
            for i in self.ids:
                target = CocoDetectionSample._load_target(self, i)
                if any([self.ids_renamed[bbox["category_id"]] >= 0 for bbox in target]):
                    ids.append(i)
            self.ids = ids  # Remove images without bboxes with classes in classes list

        self.prepare = ConvertCocoPolysToMask(return_masks)
        self.items = self.ids

    def getitem(self, idx):
        """ Get the :mod:`Frame <aloscene.frame>` corresponds to *idx* index

        Parameters
        ----------
        idx : int
            Index of the frame to be returned

        Returns
        -------
        aloscene.Frame
            Frame with their corresponding boxes and labels
        """
        if self.sample:
            return BaseDataset.__getitem__(self, idx)
        img, target = CocoDetectionSample.__getitem__(self, idx)

        image_id = self.ids[idx]
        if self.coco_stuff is not None:
            target += self.coco_stuff.loadAnns(self.coco_stuff.getAnnIds(image_id))
        target = {"image_id": image_id, "annotations": target}

        frame = Frame(np.transpose(np.array(img), [2, 0, 1]), names=("C", "H", "W"))
        _, target = self.prepare(img, target)

        # Clean index by unique classes filtered
        if self._ids_renamed is not None:
            new_labels = target["labels"].numpy().astype(int)
            new_labels = self._ids_renamed[new_labels]

            # Keep only valid boxes
            idxs = np.where(new_labels >= 0)[0]
            target["boxes"] = target["boxes"][idxs]
            target["labels"] = torch.from_numpy(new_labels[idxs])

        labels_2d = Labels(
            target["labels"].to(torch.float32), labels_names=self.labels_names, names=("N"), encoding="id"
        )
        boxes = BoundingBoxes2D(
            target["boxes"],
            boxes_format="xyxy",
            absolute=True,
            frame_size=frame.HW,
            names=("N", None),
            labels=labels_2d,
        )
        frame.append_boxes2d(boxes)

        if self.prepare.return_masks:
            segmentation = Mask(target["masks"], names=("N", "H", "W"), labels=labels_2d)
            frame.append_segmentation(segmentation)

        return frame


class ConvertCocoPolysToMask(object):
    """Class to convert polygons or keypoints into boxes

    Attributes
    ----------
    return_masks : bool, optional
        Return in target the mask as attribute, by default False

    Examples
    --------
        >>> coco_mask = ConvertCocoPolysToMask()
        >>> new_image, new_target = coco_mask(image, target)
    """

    def __init__(self, return_masks: bool = False):
        self.return_masks = return_masks

    def convert_coco_poly_to_mask(self, segmentations, height, width):
        masks = []
        for polygons in segmentations:
            if isinstance(polygons, list):
                polygons = coco_mask.frPyObjects(polygons, height, width)
            mask = coco_mask.decode(polygons)
            if len(mask.shape) < 3:
                mask = mask[..., None]
            mask = torch.as_tensor(mask, dtype=torch.uint8)
            mask = mask.any(dim=2)
            masks.append(mask)
        if masks:
            masks = torch.stack(masks, dim=0)
        else:
            masks = torch.zeros((0, height, width), dtype=torch.uint8)
        return masks

    def __call__(self, image, target):

        w, h = image.size[0], image.size[1]

        image_id = target["image_id"]
        image_id = torch.tensor([image_id])

        anno = target["annotations"]

        anno = [obj for obj in anno if "iscrowd" not in obj or obj["iscrowd"] == 0]

        boxes = [obj["bbox"] for obj in anno]
        # guard against no boxes via resizing
        boxes = torch.as_tensor(boxes, dtype=torch.float32).reshape(-1, 4)
        boxes[:, 2:] += boxes[:, :2]
        boxes[:, 0::2].clamp_(min=0, max=w)
        boxes[:, 1::2].clamp_(min=0, max=h)

        classes = [obj["category_id"] for obj in anno]
        classes = torch.tensor(classes, dtype=torch.int64)

        if self.return_masks:
            segmentations = [obj["segmentation"] for obj in anno]
            masks = self.convert_coco_poly_to_mask(segmentations, h, w)

        keypoints = None
        if anno and "keypoints" in anno[0]:
            keypoints = [obj["keypoints"] for obj in anno]
            keypoints = torch.as_tensor(keypoints, dtype=torch.float32)
            num_keypoints = keypoints.shape[0]
            if num_keypoints:
                keypoints = keypoints.view(num_keypoints, -1, 3)

        keep = (boxes[:, 3] > boxes[:, 1]) & (boxes[:, 2] > boxes[:, 0])
        boxes = boxes[keep]
        classes = classes[keep]
        if self.return_masks:
            masks = masks[keep]
        if keypoints is not None:
            keypoints = keypoints[keep]

        target = {}
        target["boxes"] = boxes
        target["labels"] = classes
        if self.return_masks:
            target["masks"] = masks
        target["image_id"] = image_id
        if keypoints is not None:
            target["keypoints"] = keypoints

        # for conversion to coco api
        area = torch.tensor([obj["area"] for obj in anno])
        iscrowd = torch.tensor([obj["iscrowd"] if "iscrowd" in obj else 0 for obj in anno])
        target["area"] = area[keep]
        target["iscrowd"] = iscrowd[keep]

        target["orig_size"] = torch.as_tensor([int(h), int(w)])
        target["size"] = torch.as_tensor([int(h), int(w)])

        return image, target


def show_random_frame(coco_loader):
    frames = next(iter(coco_loader.train_loader(batch_size=2)))
    frames = Frame.batch_list(frames)
    frames.get_view().render()


def main():
    """Main"""
<<<<<<< HEAD
    logging.basicConfig(
        level=logging.INFO, format="[%(asctime)s][%(levelname)s] %(message)s", datefmt="%d-%m-%y %H:%M:%S",
    )
    log = logging.getLogger("aloception")

=======
    # coco_dataset = CocoDetectionDataset(
    #     img_folder="val2017",
    #     stuff_ann_file="annotations/stuff_val2017.json",
    #     ann_file="annotations/instances_val2017.json",
    #     return_masks=True,
    # )
>>>>>>> c64dae38
    coco_dataset = CocoDetectionDataset(sample=True)

    for f, frames in enumerate(coco_dataset.train_loader(batch_size=2)):
        frames = Frame.batch_list(frames)
        frames.get_view().render()
        if f > 1:
            break


if __name__ == "__main__":
    main()<|MERGE_RESOLUTION|>--- conflicted
+++ resolved
@@ -91,11 +91,8 @@
             dataset_dir = BaseDataset.get_dataset_dir(self)
             img_folder = os.path.join(dataset_dir, img_folder)
             ann_file = os.path.join(dataset_dir, ann_file)
-<<<<<<< HEAD
+            stuff_ann_file = None if stuff_ann_file is None else os.path.join(dataset_dir, stuff_ann_file)
             kwargs["sample"] = self.sample
-=======
-            stuff_ann_file = None if stuff_ann_file is None else os.path.join(dataset_dir, stuff_ann_file)
->>>>>>> c64dae38
 
         super(CocoDetectionDataset, self).__init__(name=name, root=img_folder, annFile=ann_file, **kwargs)
         if self.sample:
@@ -301,20 +298,12 @@
 
 def main():
     """Main"""
-<<<<<<< HEAD
-    logging.basicConfig(
-        level=logging.INFO, format="[%(asctime)s][%(levelname)s] %(message)s", datefmt="%d-%m-%y %H:%M:%S",
-    )
-    log = logging.getLogger("aloception")
-
-=======
     # coco_dataset = CocoDetectionDataset(
     #     img_folder="val2017",
     #     stuff_ann_file="annotations/stuff_val2017.json",
     #     ann_file="annotations/instances_val2017.json",
     #     return_masks=True,
     # )
->>>>>>> c64dae38
     coco_dataset = CocoDetectionDataset(sample=True)
 
     for f, frames in enumerate(coco_dataset.train_loader(batch_size=2)):
